"""All global configurations for this project."""
import os


class GlobalConfig:
    """The global configuration of alpa."""

    def __init__(self):
        ########## Options of device mesh ##########
        self.backend = "gpu"
<<<<<<< HEAD
=======
        self.has_cuda = os.system("nvidia-smi > /dev/null 2>&1") == 0
>>>>>>> 05b80da2
        # See https://jax.readthedocs.io/en/latest/gpu_memory_allocation.html
        self.has_cuda = os.system("nvidia-smi > /dev/null 2>&1") == 0
        self.xla_client_mem_fraction = float(
            os.environ.get("XLA_PYTHON_CLIENT_MEM_FRACTION", 0.9))
        self.xla_gpu_autotune_level = 4
        # The threshold to tigger a batched deletion on workers.
        self.delete_remote_arrays_threshold = 50
        # Whether to use AWS EFA network interface
        self.use_aws_efa = os.environ.get("ALPA_USE_AWS_EFA",
                                          "").lower() in ["true", "1"]
        # Random seed used for compilation
        self.compile_random_seed = 42
        # Random seed used for runtime
        self.runtime_random_seed = 42

        ########## Options of shard_parallel ##########
        # Whether to sync before and after the executable for accurate internal
        # timer
        self.shard_parallel_sync_for_timer = False

        ########## Options of pipeline_parallel ##########
        # Whether to debug with pipeshard runtime. If turned on, no physical
        # resource is required until launching PipeshardExecutable.
        self.debug_with_pipeshard_runtime = False
        # Whether to use the whole cluster for stage profiling. If not, only
        # use the given mesh.
        self.profile_with_whole_ray_cluster = True
        # Stage construction profiling time threshold.
        self.profile_timeout = 500
        # Stage construction profiling retry threshold.
        # Some communication patterns may meet deadlock, so it needs retry.
        self.profile_maximum_retry = 2
        # Whether to forcely set stage construction's submesh choices
        self.overwrite_submesh_choices = None
        self.always_donate_micro_batch_vars = True

        ########## Options of pipeline runtime ##########
        self.pipeline_check_alive = False
        # Whether to sync before and after the executable for accurate internal
        # timer
        self.pipeline_sync_for_timer = False
        # Whether to use distributed compilation in pipeline parallel for
        # each stage. Disabling it helps debug.
        self.pipeline_distributed_compile = True
        # Whether to use single-byte signal tensor for send/recv.
        # This is a debug option.
        self.pipeline_use_signal_send_recv = False
        # Whether to use the scatter-gater/local-all-gather optimization.
        self.use_local_allgather = True
        self.eagerly_create_communicators = True
        self.use_memzero_for_gradient_accumulation = False
        # Cross mesh resharding mode. Possible choices: {"send_recv",
        # "broadcast"}
        self.resharding_mode = "send_recv"
        # Which nccl to use. Possible choices: {"cupy",
        # "xla_extension"}
        self.nccl_mode = "cupy"

        ########## Options of benchmark ##########
        # If true, the system is allowed to use dummy values during
        # tensor creation and copy to reduce the initialization and copy time.
        # This will produce wrong results but is acceptable for
        # data-independent benchmarks.
        self.use_dummy_value_for_benchmarking = False

        ########## Options of monkey patch ##########
        self.flax_always_use_fp16_embedding = False

        ########## Options of logging ##########
        self.print_compilation_time = False
        self.print_auto_layer_stats = False

        # Whether to collect activity trace
        self.collect_trace = False

    @property
    def ray_accelerator_name(self):
        backend_to_ray = {"gpu": "GPU"}
        return backend_to_ray[self.backend]


global_config = GlobalConfig()

# Other environment setup
is_worker = os.environ.get("ALPA_IS_WORKER", "False") == "True"

os.environ["XLA_FLAGS"] = (os.environ.get("XLA_FLAGS", "") +
                           " --xla_gpu_enable_async_all_reduce=false" +
                           " --xla_gpu_force_compilation_parallelism=8")<|MERGE_RESOLUTION|>--- conflicted
+++ resolved
@@ -8,12 +8,8 @@
     def __init__(self):
         ########## Options of device mesh ##########
         self.backend = "gpu"
-<<<<<<< HEAD
-=======
         self.has_cuda = os.system("nvidia-smi > /dev/null 2>&1") == 0
->>>>>>> 05b80da2
         # See https://jax.readthedocs.io/en/latest/gpu_memory_allocation.html
-        self.has_cuda = os.system("nvidia-smi > /dev/null 2>&1") == 0
         self.xla_client_mem_fraction = float(
             os.environ.get("XLA_PYTHON_CLIENT_MEM_FRACTION", 0.9))
         self.xla_gpu_autotune_level = 4
